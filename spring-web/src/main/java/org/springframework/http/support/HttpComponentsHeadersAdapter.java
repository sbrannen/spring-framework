/*
 * Copyright 2002-2024 the original author or authors.
 *
 * Licensed under the Apache License, Version 2.0 (the "License");
 * you may not use this file except in compliance with the License.
 * You may obtain a copy of the License at
 *
 *      https://www.apache.org/licenses/LICENSE-2.0
 *
 * Unless required by applicable law or agreed to in writing, software
 * distributed under the License is distributed on an "AS IS" BASIS,
 * WITHOUT WARRANTIES OR CONDITIONS OF ANY KIND, either express or implied.
 * See the License for the specific language governing permissions and
 * limitations under the License.
 */

package org.springframework.http.support;

import java.util.AbstractSet;
import java.util.ArrayList;
import java.util.Arrays;
import java.util.Collection;
import java.util.Collections;
import java.util.Iterator;
import java.util.List;
import java.util.Locale;
import java.util.Map;
import java.util.Set;

import org.apache.hc.core5.http.Header;
import org.apache.hc.core5.http.HttpMessage;

import org.springframework.http.HttpHeaders;
import org.springframework.lang.Nullable;
import org.springframework.util.Assert;
import org.springframework.util.LinkedCaseInsensitiveMap;
import org.springframework.util.MultiValueMap;

/**
 * {@code MultiValueMap} implementation for wrapping Apache HttpComponents
 * HttpClient headers.
 *
 * @author Rossen Stoyanchev
 * @author Simon Baslé
 * @since 6.1
 */
public final class HttpComponentsHeadersAdapter implements MultiValueMap<String, String> {

	private final HttpMessage message;
	private final Set<String> headerNames;

	/**
	 * Create a new {@code HttpComponentsHeadersAdapter} based on the given
	 * {@code HttpMessage}.
	 */
	public HttpComponentsHeadersAdapter(HttpMessage message) {
		Assert.notNull(message, "Message must not be null");
		this.message = message;
		this.headerNames = Collections.newSetFromMap(new LinkedCaseInsensitiveMap<>(
				message.getHeaders().length, Locale.ROOT));
		for (Header header : message.getHeaders()) {
			this.headerNames.add(header.getName());
		}
	}


	@Override
	@Nullable
	public String getFirst(String key) {
		Header header = this.message.getFirstHeader(key);
		return (header != null ? header.getValue() : null);
	}

	@Override
	public void add(String key, @Nullable String value) {
		this.headerNames.add(key);
		this.message.addHeader(key, value);
	}

	@Override
	public void addAll(String key, List<? extends String> values) {
		values.forEach(value -> add(key, value));
	}

	@Override
	public void addAll(MultiValueMap<String, String> values) {
		values.forEach(this::addAll);
	}

	@Override
	public void set(String key, @Nullable String value) {
		this.headerNames.add(key);
		this.message.setHeader(key, value);
	}

	@Override
	public void setAll(Map<String, String> values) {
		values.forEach(this::set);
	}

	@Override
	public Map<String, String> toSingleValueMap() {
		Map<String, String> map = new LinkedCaseInsensitiveMap<>(this.message.getHeaders().length, Locale.ROOT);
		this.message.headerIterator().forEachRemaining(h -> map.putIfAbsent(h.getName(), h.getValue()));
		return map;
	}

	@Override
	public int size() {
		return this.headerNames.size();
	}

	@Override
	public boolean isEmpty() {
		return (this.message.getHeaders().length == 0);
	}

	@Override
	public boolean containsKey(Object key) {
		return (key instanceof String headerName && this.message.containsHeader(headerName));
	}

	@Override
	public boolean containsValue(Object value) {
		return (value instanceof String &&
				Arrays.stream(this.message.getHeaders()).anyMatch(h -> h.getValue().equals(value)));
	}

	@Nullable
	@Override
	public List<String> get(Object key) {
		List<String> values = null;
		if (containsKey(key)) {
			Header[] headers = this.message.getHeaders((String) key);
			values = new ArrayList<>(headers.length);
			for (Header header : headers) {
				values.add(header.getValue());
			}
		}
		return values;
	}

	@Nullable
	@Override
	public List<String> put(String key, List<String> values) {
		List<String> oldValues = remove(key);
		values.forEach(value -> add(key, value));
		return oldValues;
	}

	@Nullable
	@Override
	public List<String> remove(Object key) {
		if (key instanceof String headerName) {
			List<String> oldValues = get(key);
			this.headerNames.remove(headerName);
			this.message.removeHeaders(headerName);
			return oldValues;
		}
		return null;
	}

	@Override
	public void putAll(Map<? extends String, ? extends List<String>> map) {
		map.forEach(this::put);
	}

	@Override
	public void clear() {
		this.headerNames.clear();
		this.message.setHeaders();
	}

	@Override
	public Set<String> keySet() {
<<<<<<< HEAD
		Set<String> keys = CollectionUtils.newLinkedHashSet(size());
		for (Header header : this.message.getHeaders()) {
			keys.add(header.getName());
		}
		return keys;
=======
		return new HeaderNames();
>>>>>>> 9b3cb153
	}

	@Override
	public Collection<List<String>> values() {
		Collection<List<String>> values = new ArrayList<>(this.message.getHeaders().length);
		for (String headerName : keySet()) {
			values.add(get(headerName));
		}
		return values;
	}

	@Override
	public Set<Entry<String, List<String>>> entrySet() {
		return new AbstractSet<>() {
			@Override
			public Iterator<Entry<String, List<String>>> iterator() {
				return new EntryIterator();
			}

			@Override
			public int size() {
				return HttpComponentsHeadersAdapter.this.size();
			}
		};
	}


	@Override
	public String toString() {
		return HttpHeaders.formatHeaders(this);
	}

	private class HeaderNames extends AbstractSet<String> {

		@Override
		public Iterator<String> iterator() {
			return new HeaderNamesIterator(headerNames.iterator());
		}

		@Override
		public int size() {
			return headerNames.size();
		}
	}

	private class EntryIterator implements Iterator<Entry<String, List<String>>> {

		private final Iterator<String> iterator = keySet().iterator();

		@Override
		public boolean hasNext() {
			return this.iterator.hasNext();
		}

		@Override
		public Entry<String, List<String>> next() {
			return new HeaderEntry(this.iterator.next());
		}
	}


	private class HeaderEntry implements Entry<String, List<String>> {

		private final String key;

		HeaderEntry(String key) {
			this.key = key;
		}

		@Override
		public String getKey() {
			return this.key;
		}

		@Override
		public List<String> getValue() {
			List<String> values = HttpComponentsHeadersAdapter.this.get(this.key);
			return values != null ? values : Collections.emptyList();
		}

		@Override
		public List<String> setValue(List<String> value) {
			List<String> previousValues = getValue();
			HttpComponentsHeadersAdapter.this.put(this.key, value);
			return previousValues;
		}
	}

	private final class HeaderNamesIterator implements Iterator<String> {

		private final Iterator<String> iterator;

		@Nullable
		private String currentName;

		private HeaderNamesIterator(Iterator<String> iterator) {
			this.iterator = iterator;
		}

		@Override
		public boolean hasNext() {
			return this.iterator.hasNext();
		}

		@Override
		public String next() {
			this.currentName = this.iterator.next();
			return this.currentName;
		}

		@Override
		public void remove() {
			if (this.currentName == null) {
				throw new IllegalStateException("No current Header in iterator");
			}
			if (!message.containsHeader(this.currentName)) {
				throw new IllegalStateException("Header not present: " + this.currentName);
			}
			headerNames.remove(this.currentName);
			message.removeHeaders(this.currentName);
		}
	}


}<|MERGE_RESOLUTION|>--- conflicted
+++ resolved
@@ -49,6 +49,7 @@
 	private final HttpMessage message;
 	private final Set<String> headerNames;
 
+
 	/**
 	 * Create a new {@code HttpComponentsHeadersAdapter} based on the given
 	 * {@code HttpMessage}.
@@ -173,15 +174,7 @@
 
 	@Override
 	public Set<String> keySet() {
-<<<<<<< HEAD
-		Set<String> keys = CollectionUtils.newLinkedHashSet(size());
-		for (Header header : this.message.getHeaders()) {
-			keys.add(header.getName());
-		}
-		return keys;
-=======
 		return new HeaderNames();
->>>>>>> 9b3cb153
 	}
 
 	@Override
