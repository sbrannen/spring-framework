/*
 * Copyright 2002-2019 the original author or authors
 *
 * Licensed under the Apache License, Version 2.0 (the "License");
 * you may not use this file except in compliance with the License.
 * You may obtain a copy of the License at
 *
 * 	https://www.apache.org/licenses/LICENSE-2.0
 *
 * Unless required by applicable law or agreed to in writing, software
 * distributed under the License is distributed on an "AS IS" BASIS,
 * WITHOUT WARRANTIES OR CONDITIONS OF ANY KIND, either express or implied.
 * See the License for the specific language governing permissions and
 * limitations under the License.
 */

package org.springframework.jdbc.core

import io.mockk.mockk
import io.mockk.verify
import org.junit.Assert.assertEquals
import org.junit.Test
import java.sql.*

/**
 * Mock object based tests for [JdbcOperations] Kotlin extensions
 *
 * @author Mario Arias
 * @author Sebastien Deleuze
 */
class JdbcOperationsExtensionsTests {

	val template = mockk<JdbcTemplate>(relaxed = true)

	@Test
	fun `queryForObject with reified type parameters`() {
		val sql = "select age from customer where id = 3"
		template.queryForObject<Int>(sql)
		verify { template.queryForObject(sql, Integer::class.java) }
	}

	@Test
	fun `queryForObject with RowMapper-like function`() {
		val sql = "select age from customer where id = ?"
		template.queryForObject(sql, 3) { rs: ResultSet, _: Int -> rs.getInt(1) }
		verify { template.queryForObject(eq(sql), any<RowMapper<Int>>(), eq(3)) }
	}

	@Test  // gh-22682
	fun `queryForObject with nullable RowMapper-like function`() {
		val sql = "select age from customer where id = ?"
		template.queryForObject(sql, 3) { _, _ -> null as Int? }
		verify(template, times(1)).queryForObject(eq(sql), any<RowMapper<Int?>>(), eq(3))
	}

	@Test
	fun `queryForObject with reified type parameters and argTypes`() {
		val sql = "select age from customer where id = ?"
		val args = arrayOf(3)
		val argTypes = intArrayOf(JDBCType.INTEGER.vendorTypeNumber)
		template.queryForObject<Int>(sql, args, argTypes)
		verify { template.queryForObject(sql, args, argTypes, Integer::class.java) }
	}

	@Test
	fun `queryForObject with reified type parameters and args`() {
		val sql = "select age from customer where id = ?"
		val args = arrayOf(3)
		template.queryForObject<Int>(sql, args)
		verify { template.queryForObject(sql, args, Integer::class.java) }
	}

	@Test
	fun `queryForList with reified type parameters`() {
		val sql = "select age from customer where id = 3"
		template.queryForList<Int>(sql)
		verify { template.queryForList(sql, Integer::class.java) }
	}

	@Test
	fun `queryForList with reified type parameters and argTypes`() {
		val sql = "select age from customer where id = ?"
		val args = arrayOf(3)
		val argTypes = intArrayOf(JDBCType.INTEGER.vendorTypeNumber)
		template.queryForList<Int>(sql, args, argTypes)
		verify { template.queryForList(sql, args, argTypes, Integer::class.java) }
	}

	@Test
	fun `queryForList with reified type parameters and args`() {
		val sql = "select age from customer where id = ?"
		val args = arrayOf(3)
		template.queryForList<Int>(sql, args)
		verify { template.queryForList(sql, args, Integer::class.java) }
	}

	@Test
	fun `query with ResultSetExtractor-like function`() {
		val sql = "select age from customer where id = ?"
		template.query<Int>(sql, 3) { rs ->
			rs.next()
			rs.getInt(1)
		}
		verify { template.query(eq(sql), any<ResultSetExtractor<Int>>(), eq(3)) }
	}

<<<<<<< HEAD
	@Suppress("RemoveExplicitTypeArguments")
=======
	@Test  // gh-22682
	fun `query with nullable ResultSetExtractor-like function`() {
		val sql = "select age from customer where id = ?"
		template.query<Int?>(sql, 3) { _ -> null }
		verify(template, times(1)).query(eq(sql), any<ResultSetExtractor<Int?>>(), eq(3))
	}

>>>>>>> 0ca84286
	@Test
	fun `query with RowCallbackHandler-like function`() {
		val sql = "select age from customer where id = ?"
		template.query(sql, 3) { rs ->
			assertEquals(22, rs.getInt(1))
		}
		verify { template.query(sql, ofType<RowCallbackHandler>(), 3) }
	}

	@Test
	fun `query with RowMapper-like function`() {
		val sql = "select age from customer where id = ?"
		template.query(sql, 3) { rs, _ ->
			rs.getInt(1)
		}
		verify { template.query(sql, ofType<RowMapper<*>>(), 3) }
	}

}<|MERGE_RESOLUTION|>--- conflicted
+++ resolved
@@ -50,7 +50,7 @@
 	fun `queryForObject with nullable RowMapper-like function`() {
 		val sql = "select age from customer where id = ?"
 		template.queryForObject(sql, 3) { _, _ -> null as Int? }
-		verify(template, times(1)).queryForObject(eq(sql), any<RowMapper<Int?>>(), eq(3))
+		verify { template.queryForObject(eq(sql), any<RowMapper<Int?>>(), eq(3)) }
 	}
 
 	@Test
@@ -104,17 +104,14 @@
 		verify { template.query(eq(sql), any<ResultSetExtractor<Int>>(), eq(3)) }
 	}
 
-<<<<<<< HEAD
-	@Suppress("RemoveExplicitTypeArguments")
-=======
 	@Test  // gh-22682
 	fun `query with nullable ResultSetExtractor-like function`() {
 		val sql = "select age from customer where id = ?"
 		template.query<Int?>(sql, 3) { _ -> null }
-		verify(template, times(1)).query(eq(sql), any<ResultSetExtractor<Int?>>(), eq(3))
+		verify { template.query(eq(sql), any<ResultSetExtractor<Int?>>(), eq(3)) }
 	}
 
->>>>>>> 0ca84286
+	@Suppress("RemoveExplicitTypeArguments")
 	@Test
 	fun `query with RowCallbackHandler-like function`() {
 		val sql = "select age from customer where id = ?"
